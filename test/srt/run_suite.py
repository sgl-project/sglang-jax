--- conflicted
+++ resolved
@@ -158,21 +158,19 @@
     "nightly-test-accuracy-text-models-tpu-v6e-1": [
         TestFile(
             "nightly-test/test_accuracy.py",
-<<<<<<< HEAD
+
              test_methods=[#"TestModelAccuracy.test_qwen_7b",
                           #"TestModelAccuracy.test_qwen3_8b",
                           #"TestModelAccuracy.test_DEEPSEEK_R1_DISTILL_QWEN_1_5B",  
                           "TestModelAccuracy.test_GEMMA2_2B_IT", 
                           ],
-=======
             test_methods=["TestModelAccuracy.test_qwen_7b", "TestModelAccuracy.test_qwen3_8b"],
->>>>>>> 7d9db78e
+
         )
     ],
     "nightly-test-accuracy-text-models-tpu-v6e-4": [
         TestFile(
             "nightly-test/test_accuracy.py",
-<<<<<<< HEAD
             test_methods=[#"TestModelAccuracy.test_qwen_7b_tp_4",
                 #"TestModelAccuracy.test_qwen3_8b_tp_4",
                 "TestModelAccuracy.test_bailing_moe_tp_2_ep2", 
@@ -180,12 +178,10 @@
                 # "TestModelAccuracy.test_QWEN3_CODER_30B_A3B_INSTRUCT_tp_2_ep_2",  
                 "TestModelAccuracy.test_GEMMA2_2B_IT_tp_4", 
                 ],
-=======
             test_methods=[
                 "TestModelAccuracy.test_qwen_7b_tp_4",
                 "TestModelAccuracy.test_qwen3_8b_tp_4",
             ],
->>>>>>> 7d9db78e
         )
     ],
     "nightly-test-perf-text-models-tpu-v6e-1": [
