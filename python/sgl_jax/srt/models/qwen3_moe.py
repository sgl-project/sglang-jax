import logging
from typing import Any

from flax import nnx
from jax import jax
from jax import numpy as jnp
from transformers import PretrainedConfig

from sgl_jax.srt.configs.model_config import ModelConfig
from sgl_jax.srt.layers.embeddings import Embed, ParallelLMHead, RotaryEmbedding
from sgl_jax.srt.layers.layernorm import RMSNorm
from sgl_jax.srt.layers.linear import LinearBase
from sgl_jax.srt.layers.logits_processor import LogitsMetadata, LogitsProcessor
from sgl_jax.srt.layers.moe import EPMoE, FusedMoE, GateLogit, TopK
from sgl_jax.srt.layers.radix_attention import RadixAttention
from sgl_jax.srt.mem_cache.memory_pool import KVCache
from sgl_jax.srt.model_executor.forward_batch_info import ForwardBatch
from sgl_jax.srt.models.qwen3 import Qwen3MLP
from sgl_jax.srt.utils.weight_utils import WeightLoader, WeightMapping

logger = logging.getLogger(__name__)

init_fn = nnx.initializers.uniform()


class QWen3MoeAttention(nnx.Module):
    def __init__(
        self,
        hidden_size: int,
        num_heads: int,
        num_kv_heads: int,
        max_position_embeddings: int,
        rope_theta: float = 10000,
        rope_scaling: dict[str, Any] | None = None,
        head_dim: int | None = None,
        rms_norm_eps: float = None,
        layer_id: int = 0,
        attention_bias: bool = False,
        dtype: jnp.dtype = jnp.bfloat16,
        rngs: nnx.Rngs = None,
    ):
        self.layer_id = layer_id
        assert num_heads % num_kv_heads == 0

        self.head_dim = head_dim or hidden_size // num_heads
        self.q_head_num = num_heads
        self.kv_head_num = num_kv_heads

        self.q_size = num_heads * self.head_dim
        self.kv_size = num_kv_heads * self.head_dim
        self.scaling = self.head_dim**-0.5

        self.q_norm = RMSNorm(
            self.head_dim,
            epsilon=rms_norm_eps,
            param_dtype=dtype,
            scale_init=nnx.with_partitioning(init_fn, (None,)),
            rngs=rngs,
        )
        self.k_norm = RMSNorm(
            self.head_dim,
            epsilon=rms_norm_eps,
            param_dtype=dtype,
            scale_init=nnx.with_partitioning(init_fn, (None,)),
            rngs=rngs,
        )

        self.q_proj = LinearBase(
            input_size=hidden_size,
            output_size=num_heads * self.head_dim,
            use_bias=attention_bias,
            kernel_axes=(None, "tensor"),
            rngs=rngs,
            params_dtype=dtype,
        )
        self.k_proj = LinearBase(
            input_size=hidden_size,
            output_size=num_kv_heads * self.head_dim,
            use_bias=attention_bias,
            kernel_axes=(None, "tensor"),
            rngs=rngs,
            params_dtype=dtype,
        )
        self.v_proj = LinearBase(
            input_size=hidden_size,
            output_size=num_kv_heads * self.head_dim,
            use_bias=attention_bias,
            kernel_axes=(None, "tensor"),
            rngs=rngs,
            params_dtype=dtype,
        )
        self.c_proj = LinearBase(
            input_size=num_heads * self.head_dim,
            output_size=hidden_size,
            use_bias=attention_bias,
            kernel_axes=("tensor", None),
            rngs=rngs,
            params_dtype=dtype,
        )
        self.rotary_emb = RotaryEmbedding(
            head_size=self.head_dim,
            rotary_dim=self.head_dim,
            max_position_embeddings=max_position_embeddings,
            base=rope_theta,
            is_neox_style=True,
            dtype=dtype,
        )
        self.attn = RadixAttention(
            num_heads=num_heads,
            head_dim=self.head_dim,
            scaling=self.scaling,
            num_kv_heads=num_kv_heads,
            layer_id=layer_id,
        )

    def __call__(
        self,
        positions: jax.Array,
        hidden_states: jax.Array,
        forward_batch: ForwardBatch,
        token_to_kv_pool: KVCache,
    ) -> tuple[jax.Array, jax.Array]:
        q, _ = self.q_proj(hidden_states)
        k, _ = self.k_proj(hidden_states)
        v, _ = self.v_proj(hidden_states)

        q = q.reshape(-1, self.q_head_num, self.head_dim)
        k = k.reshape(-1, self.kv_head_num, self.head_dim)
        v = v.reshape(-1, self.kv_head_num, self.head_dim)

        q = self.q_norm(q)
        k = self.k_norm(k)

        q, k = self.rotary_emb(positions, q, k)
        attn_output, kv_fused = self.attn(q, k, v, forward_batch, token_to_kv_pool)

        output, _ = self.c_proj(attn_output)
        return output, kv_fused


class QWen3MoeDecoderLayer(nnx.Module):
    def __init__(
        self,
        config: PretrainedConfig,
        layer_id: int = 0,
        dtype: jnp.dtype = jnp.bfloat16,
        rngs: nnx.Rngs = None,
        mesh: jax.sharding.Mesh = None,
    ):
        self.layer_id = layer_id
        self.hidden_size = config.hidden_size
        rope_theta = getattr(config, "rope_theta", 1000000)
        rope_scaling = getattr(config, "rope_scaling", None)
        max_position_embeddings = getattr(config, "max_position_embeddings", 40960)
        head_dim = getattr(config, "head_dim", None)

        self.self_attn = QWen3MoeAttention(
            hidden_size=config.hidden_size,
            num_heads=config.num_attention_heads,
            num_kv_heads=config.num_key_value_heads,
            max_position_embeddings=max_position_embeddings,
            rope_theta=rope_theta,
            rope_scaling=rope_scaling,
            head_dim=head_dim,
            rms_norm_eps=config.rms_norm_eps,
            layer_id=layer_id,
            attention_bias=getattr(config, "attention_bias", False),
            dtype=dtype,
            rngs=rngs,
        )

        mlp_only_layers = getattr(config, "mlp_only_layers", [])

        if layer_id in mlp_only_layers:
            self.mlp = Qwen3MLP(
                hidden_size=config.hidden_size,
                intermediate_size=config.intermediate_size,
                layer_id=layer_id,
                dtype=dtype,
                rngs=rngs,
            )
            self.is_moe_layer = False
            self.moe_gate = None
        else:
            num_experts = getattr(config, "num_experts", 128)
            num_experts_per_tok = getattr(config, "num_experts_per_tok", 8)
            moe_intermediate_size = getattr(config, "moe_intermediate_size", 768)
            self.topk = TopK(
                topk=num_experts_per_tok,
                renormalize=config.norm_topk_prob,
            )
            self.moe_gate = GateLogit(
                input_size=config.hidden_size,
                num_experts=num_experts,
            )
            with mesh:
                if config.ep_size > 1:
                    expert_parallel_size = mesh.shape.get("data", 1) * mesh.shape.get("tensor", 1)
                    self.mlp = EPMoE(
                        config=config,
                        num_experts=num_experts,
                        num_experts_per_tok=num_experts_per_tok,
                        intermediate_dim=moe_intermediate_size,
                        mesh=mesh,
                        expert_parallel_size=expert_parallel_size,
                        weight_dtype=dtype,
                        dtype=dtype,
                        layer_id=layer_id,
                    )
                else:
                    self.mlp = FusedMoE(
                        config=config,
                        num_experts=num_experts,
                        intermediate_dim=moe_intermediate_size,
                        weight_dtype=dtype,
                        dtype=dtype,
                        mesh=mesh,
                    )
            self.is_moe_layer = True

        self.input_layernorm = RMSNorm(
            config.hidden_size,
            epsilon=config.rms_norm_eps,
            param_dtype=dtype,
            scale_init=nnx.with_partitioning(init_fn, (None,)),
            rngs=rngs,
        )
        self.post_attention_layernorm = RMSNorm(
            config.hidden_size,
            epsilon=config.rms_norm_eps,
            param_dtype=dtype,
            scale_init=nnx.with_partitioning(init_fn, (None,)),
            rngs=rngs,
        )

    def __call__(
        self,
        positions: jax.Array,
        hidden_states: jax.Array,
        forward_batch: ForwardBatch,
        token_to_kv_pool: KVCache,
        residual: jax.Array | None = None,
<<<<<<< HEAD
    ) -> tuple[jax.Array, jax.Array, jax.Array]:
=======
    ):
>>>>>>> e8969a98
        if residual is None:
            residual = hidden_states
            hidden_states = self.input_layernorm(hidden_states)
        else:
            hidden_states += residual
            residual = hidden_states
            hidden_states = self.input_layernorm(hidden_states)

        hidden_states, kv_fused = self.self_attn(
            positions=positions,
            hidden_states=hidden_states,
            forward_batch=forward_batch,
            token_to_kv_pool=token_to_kv_pool,
        )

        hidden_states += residual
        residual = hidden_states
        hidden_states = self.post_attention_layernorm(hidden_states)

        if self.is_moe_layer:
            router_logits = self.moe_gate(hidden_states)
            topk_weights, topk_ids = self.topk(router_logits)
            mlp_output = self.mlp(hidden_states, topk_weights, topk_ids)
            hidden_states = mlp_output
        else:
            hidden_states = self.mlp(hidden_states)

        return hidden_states, residual, kv_fused


class QWen3MoeModel(nnx.Module):
    def __init__(
        self,
        config: PretrainedConfig,
        dtype: jnp.dtype = jnp.bfloat16,
        rngs: nnx.Rngs = None,
        mesh: jax.sharding.Mesh = None,
    ):
        self.config = config
        self.padding_idx = config.pad_token_id
        self.vocab_size = config.vocab_size

        self.embed_tokens = Embed(
            num_embeddings=config.vocab_size,
            features=config.hidden_size,
            rngs=rngs,
            dtype=dtype,
            embedding_init=nnx.with_partitioning(init_fn, ("tensor", None)),
            param_dtype=dtype,
        )

        self.layers = nnx.data(
            [
                QWen3MoeDecoderLayer(
                    config=config,
                    layer_id=i,
                    dtype=dtype,
                    rngs=rngs,
                    mesh=mesh,
                )
                for i in range(config.num_hidden_layers)
            ]
        )

        self.norm = RMSNorm(
            config.hidden_size,
            epsilon=config.rms_norm_eps,
            param_dtype=dtype,
            scale_init=nnx.with_partitioning(init_fn, (None,)),
            rngs=rngs,
        )

    def __call__(
        self,
        forward_batch: ForwardBatch,
        token_to_kv_pool: KVCache,
    ) -> tuple[jax.Array, list[jax.Array]]:
        hidden_states = self.embed_tokens(forward_batch.input_ids)
        residual = None
        layers_kv_fused = []
        for layer in self.layers:
            hidden_states, residual, kv_fused = layer(
                forward_batch.positions,
                hidden_states,
                forward_batch,
                token_to_kv_pool,
                residual,
            )
            layers_kv_fused.append(kv_fused)

        if residual is not None:
            hidden_states += residual
            hidden_states = self.norm(hidden_states)
        else:
            hidden_states = self.norm(hidden_states)

        return hidden_states, layers_kv_fused


class Qwen3MoeForCausalLM(nnx.Module):
    def __init__(
        self,
        config: PretrainedConfig,
        dtype: jnp.dtype = jnp.bfloat16,
        rngs: nnx.Rngs = None,
        mesh: jax.sharding.Mesh = None,
    ):
        self.mesh = mesh
        self.config = config
        self.dtype = dtype
        logger.info("QWen3MoeForCausalLMModel config dtype: %s", self.dtype)
        self.model = QWen3MoeModel(config, dtype=self.dtype, rngs=rngs, mesh=mesh)
        if not getattr(self.config, "tie_word_embeddings", False):
            self.lm_head = ParallelLMHead(
                config.vocab_size,
                config.hidden_size,
                embedding_init=nnx.with_partitioning(init_fn, ("tensor", None)),
                rngs=rngs,
            )
        self.logits_processor = LogitsProcessor(config.vocab_size, mesh=self.mesh)

    def load_weights(self, model_config: ModelConfig, rng_key: jax.Array):
        self.rng = nnx.Rngs(rng_key)
        loader = WeightLoader(
            model=self,
            model_config=model_config,
            mesh=self.mesh,
            dtype=self.dtype,
        )
        weight_mappings = self._create_qwen3_moe_weight_mappings()
        loader.load_weights_from_safetensors(weight_mappings)
        logger.info("Qwen3Moe weights loaded successfully!")

    def _create_qwen3_moe_weight_mappings(self) -> dict:
        mappings = {
            "model.embed_tokens.weight": WeightMapping(
                target_path="model.embed_tokens.embedding",
                sharding=("tensor", None),
                transpose=False,
            ),
            "model.norm.weight": WeightMapping(
                target_path="model.norm.scale", sharding=(None,), transpose=False
            ),
        }

        if not getattr(self.config, "tie_word_embeddings", False):
            mappings["lm_head.weight"] = WeightMapping(
                target_path="lm_head.embedding", sharding=("tensor", None), transpose=False
            )

        num_layers = self.config.num_hidden_layers
        mlp_only_layers = getattr(self.config, "mlp_only_layers", [])

        for layer_idx in range(num_layers):
            layer_mappings = self._create_moe_layer_mappings(
                layer_idx, layer_idx in mlp_only_layers
            )
            mappings.update(layer_mappings)

        return mappings

    def _create_moe_layer_mappings(self, layer_idx: int, is_mlp_layer: bool) -> dict:
        prefix = f"model.layers.{layer_idx}"
        target_prefix = f"model.layers.{layer_idx}"

        mappings = {
            f"{prefix}.input_layernorm.weight": WeightMapping(
                target_path=f"{target_prefix}.input_layernorm.scale",
                sharding=(None,),
                transpose=False,
            ),
            f"{prefix}.post_attention_layernorm.weight": WeightMapping(
                target_path=f"{target_prefix}.post_attention_layernorm.scale",
                sharding=(None,),
                transpose=False,
            ),
            f"{prefix}.self_attn.q_proj.weight": WeightMapping(
                target_path=f"{target_prefix}.self_attn.q_proj.weight",
                sharding=(None, "tensor"),
                transpose=True,
            ),
            f"{prefix}.self_attn.k_proj.weight": WeightMapping(
                target_path=f"{target_prefix}.self_attn.k_proj.weight",
                sharding=(None, "tensor"),
                transpose=True,
                kv_head_padding=True,
            ),
            f"{prefix}.self_attn.v_proj.weight": WeightMapping(
                target_path=f"{target_prefix}.self_attn.v_proj.weight",
                sharding=(None, "tensor"),
                transpose=True,
                kv_head_padding=True,
            ),
            f"{prefix}.self_attn.o_proj.weight": WeightMapping(
                target_path=f"{target_prefix}.self_attn.c_proj.weight",
                sharding=("tensor", None),
                transpose=True,
            ),
            f"{prefix}.self_attn.q_norm.weight": WeightMapping(
                target_path=f"{target_prefix}.self_attn.q_norm.scale",
                sharding=(None,),
                transpose=False,
            ),
            f"{prefix}.self_attn.k_norm.weight": WeightMapping(
                target_path=f"{target_prefix}.self_attn.k_norm.scale",
                sharding=(None,),
                transpose=False,
            ),
        }

        if getattr(self.config, "attention_bias", False):
            bias_mappings = {
                f"{prefix}.self_attn.q_proj.bias": WeightMapping(
                    target_path=f"{target_prefix}.self_attn.q_proj.bias",
                    sharding=(None,),
                    transpose=False,
                ),
                f"{prefix}.self_attn.k_proj.bias": WeightMapping(
                    target_path=f"{target_prefix}.self_attn.k_proj.bias",
                    sharding=(None,),
                    transpose=False,
                    kv_head_padding=True,
                ),
                f"{prefix}.self_attn.v_proj.bias": WeightMapping(
                    target_path=f"{target_prefix}.self_attn.v_proj.bias",
                    sharding=(None,),
                    transpose=False,
                    kv_head_padding=True,
                ),
                f"{prefix}.self_attn.o_proj.bias": WeightMapping(
                    target_path=f"{target_prefix}.self_attn.c_proj.bias",
                    sharding=(None,),
                    transpose=False,
                ),
            }
            mappings.update(bias_mappings)

        if is_mlp_layer:
            mlp_mappings = {
                f"{prefix}.mlp.gate_proj.weight": WeightMapping(
                    target_path=f"{target_prefix}.mlp.gate_proj.weight",
                    sharding=(None, "tensor"),
                    transpose=True,
                ),
                f"{prefix}.mlp.up_proj.weight": WeightMapping(
                    target_path=f"{target_prefix}.mlp.up_proj.weight",
                    sharding=(None, "tensor"),
                    transpose=True,
                ),
                f"{prefix}.mlp.down_proj.weight": WeightMapping(
                    target_path=f"{target_prefix}.mlp.down_proj.weight",
                    sharding=("tensor", None),
                    transpose=True,
                ),
            }
            mappings.update(mlp_mappings)
        else:
            mappings[f"{prefix}.mlp.gate.weight"] = WeightMapping(
                target_path=f"{target_prefix}.moe_gate.kernel",
                sharding=(None, None),
                transpose=True,
            )

            num_experts = getattr(self.config, "num_experts", 128)
            for expert_type in ["gate_proj", "up_proj", "down_proj"]:
                target_name = {
                    "gate_proj": "wi_0",
                    "up_proj": "wi_1",
                    "down_proj": "wo",
                }[expert_type]

                expert_keys = [
                    f"{prefix}.mlp.experts.{i}.{expert_type}.weight" for i in range(num_experts)
                ]

                if self.config.ep_size > 1:
                    sharding = (("data", "tensor"), None, None)
                else:
                    if expert_type == "down_proj":
                        sharding = (None, ("data", "tensor"), None)
                    else:
                        sharding = (None, None, ("data", "tensor"))
                mappings[f"__MOE_EXPERTS__{prefix}.mlp.{target_name}"] = WeightMapping(
                    target_path=[f"{target_prefix}.mlp.{target_name}"] + expert_keys,
                    sharding=sharding,
                    transpose=True,
                )

        return mappings

    def __call__(
        self,
        forward_batch: ForwardBatch,
        token_to_kv_pool: KVCache,
        logits_metadata: LogitsMetadata,
    ):
        hidden_states, layers_kv_fused = self.model(forward_batch, token_to_kv_pool)
        if not getattr(self.config, "tie_word_embeddings", False):
            output = self.logits_processor(hidden_states, self.lm_head, logits_metadata)
        else:
            output = self.logits_processor(hidden_states, self.model.embed_tokens, logits_metadata)
        return output, layers_kv_fused, True


EntryClass = Qwen3MoeForCausalLM<|MERGE_RESOLUTION|>--- conflicted
+++ resolved
@@ -240,11 +240,7 @@
         forward_batch: ForwardBatch,
         token_to_kv_pool: KVCache,
         residual: jax.Array | None = None,
-<<<<<<< HEAD
-    ) -> tuple[jax.Array, jax.Array, jax.Array]:
-=======
     ):
->>>>>>> e8969a98
         if residual is None:
             residual = hidden_states
             hidden_states = self.input_layernorm(hidden_states)
