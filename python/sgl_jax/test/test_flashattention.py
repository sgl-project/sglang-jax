import unittest

import jax
import jax.numpy as jnp
import numpy as np
from jax.sharding import PartitionSpec as P

from sgl_jax.srt.layers.attention.flash_attn_kernel.flash_attention import (
    ref_ragged_paged_attention,
)
from sgl_jax.srt.layers.attention.flashattention_backend import FlashAttention
from sgl_jax.srt.layers.radix_attention import RadixAttention
from sgl_jax.srt.managers.schedule_batch import ModelWorkerBatch
from sgl_jax.srt.mem_cache.memory_pool import MHATokenToKVPool
from sgl_jax.srt.model_executor.forward_batch_info import ForwardBatch, ForwardMode
from sgl_jax.srt.model_executor.model_runner import ModelRunner
from sgl_jax.srt.utils.mesh_utils import create_device_mesh
from sgl_jax.test.test_utils import CustomTestCase

mesh = create_device_mesh(ici_parallelism=[1, -1, 1], dcn_parallelism=[1, 1, 1])
jax.sharding.set_mesh(mesh)


def unique_in_original_order(arr: jax.Array) -> jax.Array:
    unique_info = jnp.unique_all(arr)
    unique_values = unique_info.values
    original_indices = unique_info.indices

    # Sort the original indices to get the correct order
    sorted_order = jnp.argsort(original_indices)

    # Reorder the unique values based on the sorted indices
    unique_in_original_order = unique_values[sorted_order]
    return unique_in_original_order


def create_qkv_cache(
    lens,
    num_heads,
    head_dim,
    num_kv_heads,
    page_size=1,
):
    batched_q_len = sum([q_len for q_len, _ in lens])
    batched_kv_len = sum([kv_len for _, kv_len in lens])

    # Calculate aligned batched_kv_len
    seq_lens = jnp.array([kv_len for _, kv_len in lens], dtype=jnp.int32)
    aligned_seq_lens = ((seq_lens + page_size - 1) // page_size) * page_size
    batched_aligned_kv_len = jnp.sum(aligned_seq_lens).item()

    key = jax.random.PRNGKey(42)
    q = jax.random.normal(key, (batched_q_len, num_heads, head_dim), dtype=jnp.bfloat16)

    # Create k,v with proper alignment gaps between sequences
    k = jnp.zeros((batched_aligned_kv_len, num_kv_heads, head_dim), dtype=jnp.bfloat16)
    v = jnp.zeros((batched_aligned_kv_len, num_kv_heads, head_dim), dtype=jnp.bfloat16)

    # Fill in the actual data for each sequence with proper alignment
    actual_pos = 0
    aligned_pos = 0
    for seq_len in [kv_len for _, kv_len in lens]:
        aligned_len = ((seq_len + page_size - 1) // page_size) * page_size

        # Generate data for this sequence
        seq_k = jax.random.normal(
            jax.random.split(key, len(lens) * 2)[actual_pos],
            (seq_len, num_kv_heads, head_dim),
            dtype=jnp.bfloat16,
        )
        seq_v = jax.random.normal(
            jax.random.split(key, len(lens) * 2)[actual_pos + len(lens)],
            (seq_len, num_kv_heads, head_dim),
            dtype=jnp.bfloat16,
        )

        # Place data at aligned positions
        k = k.at[aligned_pos : aligned_pos + seq_len].set(seq_k)
        v = v.at[aligned_pos : aligned_pos + seq_len].set(seq_v)

        actual_pos += 1
        aligned_pos += aligned_len

    return q, k, v


def write_prefix_tokens_for_kv(forward_batch, lens, k, v):
    page_size = forward_batch.attn_backend.page_size
    # Use aligned positions for k/v indexing since k/v arrays are created with alignment gaps
    aligned_seq_lens = (
        (forward_batch.seq_lens + page_size - 1) // page_size
    ) * page_size
    aligned_cache_loc_idx = jnp.concatenate(
        [jnp.array([0], dtype=jnp.int32), jnp.cumsum(aligned_seq_lens)]
    )

    extend_k = []
    extend_v = []
    for i, (q_len, kv_len) in enumerate(lens):
        start = aligned_cache_loc_idx[i]
        prefix_end = start + (kv_len - q_len)
        extend_start = prefix_end
        extend_end = start + kv_len

        print(
            f"start: {start}, prefix_end: {prefix_end}, extend_start: {extend_start}, extend_end: {extend_end}"
        )

        if kv_len > q_len:
            # write prefix token
            prefix_cache_loc = forward_batch.cache_loc[start:prefix_end]
            prefix_k = k[start:prefix_end]
            prefix_v = v[start:prefix_end]
            forward_batch.token_to_kv_pool.set_kv_buffer(
                0, prefix_cache_loc, prefix_k, prefix_v
            )

        extend_k.append(k[extend_start:extend_end])
        extend_v.append(v[extend_start:extend_end])

    return jnp.concatenate(extend_k), jnp.concatenate(extend_v)


def create_test_data(
    mode,
    lens,  # [(q_len, kv_len)], kv_len includes q_len
    num_heads,
    head_dim,
    num_kv_heads,
    page_size,
    input_ids=None,
    model_config=None,
    max_total_token_size=710016,
):
    """Create a real ForwardBatch for testing."""
    assert mode in ["prefill", "decode"]
<<<<<<< HEAD
=======

>>>>>>> 1c025275
    batch_size = len(lens)
    # Create sequence lengths array
    seq_lens = jnp.array([kv_len for _, kv_len in lens], dtype=jnp.int32)
    total_q_lens = sum([q_len for q_len, _ in lens])

    # Align seq_lens to page_size for cache allocation
    aligned_seq_lens = ((seq_lens + page_size - 1) // page_size) * page_size
    total_aligned_tokens = jnp.sum(aligned_seq_lens).item()

    # Create dummy input_ids if not provided
    if input_ids is None:
        input_ids = jnp.arange(total_q_lens, dtype=jnp.int32)

    # Create fake positions, not used in attention
    positions = jnp.arange(total_aligned_tokens, dtype=jnp.int32)
    # Create fake extend_start_loc, not used in attention
    extend_start_loc = jnp.ones((batch_size,), dtype=jnp.int32)
    # fake req_pool_indices, not used in attention
    req_pool_indices = jnp.arange(batch_size, dtype=jnp.int32)

    current_kv_cache = MHATokenToKVPool(
        size=max_total_token_size,
        page_size=page_size,
        dtype=jnp.bfloat16 if model_config["bf16"] else jnp.float32,
        head_num=model_config["num_kv_heads"],
        head_dim=model_config["head_dim"],
        layer_num=model_config["num_hidden_layers"],
        mesh=mesh,
    )
    # create q, k v
    q, k, v = create_qkv_cache(lens, num_heads, head_dim, num_kv_heads, page_size)

    # cache loc - match schedule_batch.py logic with align_to_size
    def align_to_size(l, size, value=0):
        align_len = (len(l) + size - 1) // size * size
        return l + [value] * (align_len - len(l))

    cache_loc_flat = []
    current_aligned_pos = 0  # Track aligned position in k/v cache

    for i, (_, kv_len) in enumerate(lens):
        # Create token indices for this sequence based on actual k/v storage position
        seq_token_indices = list(
            range(current_aligned_pos, current_aligned_pos + kv_len)
        )
        # Apply alignment padding to this sequence
        aligned_seq_indices = align_to_size(seq_token_indices, page_size, 0)
        cache_loc_flat.extend(aligned_seq_indices)
        # Move to next aligned position (matches k/v storage)
        aligned_len = ((kv_len + page_size - 1) // page_size) * page_size
        current_aligned_pos += aligned_len

    cache_loc = jnp.array(cache_loc_flat, dtype=jnp.int32)
    if mode == "prefill":
        # out_cache_loc - use aligned seq_lens for cache indexing
        cache_loc_idx = jnp.concatenate(
            [jnp.array([0], dtype=jnp.int32), jnp.cumsum(aligned_seq_lens)]
        )
        out_cache_loc = []
        extend_prefix_lens = []
        extend_seq_lens = []
        for i, (q_len, kv_len) in enumerate(lens):
            start = cache_loc_idx[i]
            # Use actual seq_len for the sequence, not aligned
            actual_end = start + seq_lens[i]
            extend_prefix_len = kv_len - q_len
            out_start = start + extend_prefix_len

            out_cache_loc.append(cache_loc[out_start:actual_end])
            extend_prefix_lens.append(jnp.array([extend_prefix_len], dtype=jnp.int32))
            extend_seq_lens.append(jnp.array([q_len], dtype=jnp.int32))

        out_cache_loc = jnp.concatenate(out_cache_loc, dtype=jnp.int32)
        extend_prefix_lens = jnp.concatenate(extend_prefix_lens, dtype=jnp.int32)
        extend_seq_lens = jnp.concatenate(extend_seq_lens, dtype=jnp.int32)
    else:
        # out_cache_loc - use aligned seq_lens for cache indexing
        cache_start_loc = jnp.concatenate(
            [jnp.array([0], dtype=jnp.int32), jnp.cumsum(aligned_seq_lens)]
        )
        out_cache_loc = []
        for i, (q_len, kv_len) in enumerate(lens):
            start = cache_start_loc[i]
            # Use actual seq_len for the sequence end
            actual_end = start + seq_lens[i]
            out_start = actual_end - 1
            out_cache_loc.append(cache_loc[out_start:actual_end])

        out_cache_loc = jnp.concatenate(out_cache_loc, dtype=jnp.int32)
        # extend_prefix_len
        extend_prefix_lens = None
        extend_seq_lens = None

    # init attention backend
    attention_backend = FlashAttention(
        num_heads, num_kv_heads, head_dim, page_size=page_size
    )
    if model_config.get("xai_temperature_len", None):
        attention_backend.xai_temperature_len = model_config["xai_temperature_len"]
    forward_mode = ForwardMode.EXTEND if mode == "prefill" else ForwardMode.DECODE

    mwb = ModelWorkerBatch(
        bid=1,
        forward_mode=forward_mode,
        input_ids=np.asarray(input_ids),
        real_input_ids_len=input_ids.shape[0],
        seq_lens=np.asarray(seq_lens),
        out_cache_loc=np.asarray(out_cache_loc),
        req_pool_indices=np.asarray(req_pool_indices),
        sampling_info=None,
        positions=np.asarray(positions),
        extend_start_loc=np.asarray(extend_start_loc),
        cache_loc=np.asarray(cache_loc),
        extend_seq_lens=np.asarray(extend_seq_lens),
        extend_prefix_lens=np.asarray(extend_prefix_lens),
        return_logprob=False,
        top_logprobs_nums=None,
        token_ids_logprobs=None,
        extend_logprob_start_lens=None,
        extend_input_logprob_token_ids=None,
        real_bs=seq_lens.shape[0],
    )

    fb = ForwardBatch(
        bid=1,
        forward_mode=forward_mode,
        batch_size=batch_size,
        input_ids=input_ids,
        req_pool_indices=req_pool_indices,
        seq_lens=seq_lens,
        out_cache_loc=out_cache_loc,
        positions=positions,
        extend_start_loc=extend_start_loc,
        token_to_kv_pool=current_kv_cache,
        attn_backend=attention_backend,
        cache_loc=cache_loc,
        extend_prefix_lens=extend_prefix_lens,
        extend_seq_lens=extend_seq_lens,
    )
    fb.attn_backend.forward_metadata = attention_backend.get_forward_metadata(mwb)
    return fb, q, k, v


class TestAttention(CustomTestCase):
    """Test cases for the Attention layer."""

    def setUp(self):
        if not jax.devices():
            self.skipTest("JAX not available")

        # Initialize random seeds for reproducible results
        self.rng_key = jax.random.PRNGKey(42)
        np.random.seed(42)

    def run_test(self, mode, lens, mode_args, **mode_kwargs):
        # Create mock forward_batch
        num_heads, head_dim, num_kv_heads, page_size, dtype = mode_args

        if dtype == jnp.bfloat16:
            is_bf16 = True
        else:
            is_bf16 = False

        forward_batch, q, k, v = create_test_data(
            mode,
            lens,
            num_heads,
            head_dim,
            num_kv_heads,
            page_size,
            model_config={
                "num_kv_heads": num_kv_heads,
                "head_dim": head_dim,
                "num_hidden_layers": 1,
                "bf16": is_bf16,
                "xai_temperature_len": mode_kwargs.get("xai_temperature_len", None),
            },
        )

        # Debug cache mapping
        print(f"=== Cache Mapping Debug ===")
        print(f"lens: {lens}")
        print(f"seq_lens: {forward_batch.seq_lens}")
        print(f"cu_q_lens: {forward_batch.attn_backend.forward_metadata.cu_q_lens}")
        print(f"cu_kv_lens: {forward_batch.attn_backend.forward_metadata.cu_kv_lens}")
        print(f"cache_loc: {forward_batch.cache_loc[:100]}")
        print(f"cache_loc[100:200]: {forward_batch.cache_loc[100:200]}")
        print(f"out_cache_loc: {forward_batch.out_cache_loc[:100]}")

        # Create test data
        shading = jax.sharding.NamedSharding(mesh, P(None, "tensor"))
        q_shard = jax.device_put(q.copy(), shading)
        k_cache_shard = jax.device_put(k.copy(), shading)
        v_cache_shard = jax.device_put(v.copy(), shading)

        # write prefix tokens
        extend_k, extend_v = write_prefix_tokens_for_kv(
            forward_batch, lens, k_cache_shard, v_cache_shard
        )

        # JAX attention
        attn = RadixAttention(
            num_heads=num_heads,
            head_dim=head_dim,
            scaling=head_dim**-0.5,
            num_kv_heads=num_kv_heads,
            layer_id=0,
        )

        padding_size = 4096
        cache_loc_list = []

        aligned_seq_lens = (
            (forward_batch.seq_lens + page_size - 1) // page_size
        ) * page_size
        cache_start_loc = jnp.concatenate(
            [jnp.zeros(1, dtype=jnp.int32), jnp.cumsum(aligned_seq_lens)]
        )
        for i in range(forward_batch.batch_size):
            start = cache_start_loc[i]
            end = start + forward_batch.seq_lens[i]
            cache_loc = forward_batch.cache_loc[start:end]
            page_indices_for_seq = cache_loc // page_size
            page_indices_unique = unique_in_original_order(page_indices_for_seq)
            padded_page_indices = jnp.pad(
                jnp.array(page_indices_unique, dtype=jnp.int32),
                (0, padding_size - len(page_indices_unique)),
                constant_values=0,
            )
            cache_loc_list.append(padded_page_indices)
        page_table = jnp.stack(cache_loc_list)

        expected = ref_ragged_paged_attention(
            q.reshape(q.shape[0], num_heads, head_dim),
            k.reshape(k.shape[0] // page_size, page_size, num_kv_heads, head_dim),
            v.reshape(v.shape[0] // page_size, page_size, num_kv_heads, head_dim),
            forward_batch.seq_lens,
            page_table,
            forward_batch.attn_backend.forward_metadata.cu_q_lens,
            # forward_batch.attn_backend.forward_metadata.cu_kv_lens,
            forward_batch.attn_backend.forward_metadata.num_seqs,
            sm_scale=head_dim**-0.5,
            **mode_kwargs,
        )
        jax.block_until_ready(expected)

        @jax.jit
        def jit_attn(q, k, v, forward_batch):
            out = attn(q, k, v, forward_batch)
            return out

        attn.xai_temperature_len = mode_kwargs.get("xai_temperature_len", None)

        # run
        jax_output, _ = jit_attn(q_shard, extend_k, extend_v, forward_batch)
        jax.block_until_ready(jax_output)

        rtol = 2e-2  # Relative tolerance
        atol = 1e-2  # Absolute tolerance
        jax_flat = np.asarray(jax_output)
        expected_flat = np.asarray(expected.reshape(expected.shape[0], -1))
        diff = np.abs(jax_flat - expected_flat)
        max_diff = np.max(diff)

        print(f"=== Detailed Analysis ===")
        print(f"JAX output shape: {jax_flat.shape}")
        print(f"Expected shape: {expected_flat.shape}")
        print(f"Max difference: {max_diff}")

        # Analyze by token dimension (rows) - show only first 5 tokens
        print(f"\n=== Token-wise Analysis (first 20 tokens) ===")
        num_tokens = jax_flat.shape[0]
        for i in range(min(num_tokens, 20)):
            jax_row = np.asarray(jax_flat[i])
            expected_row = np.asarray(expected_flat[i])
            row_diff = np.abs(jax_row - expected_row)
            jax_mean = np.mean(jax_row)
            expected_mean = np.mean(expected_row)
            jax_std = np.std(jax_row)
            expected_std = np.std(expected_row)

            print(
                f"Token {i}: max_diff={float(np.max(row_diff)):.6f}, jax_mean={float(jax_mean):.6f}, expected_mean={float(expected_mean):.6f}, jax_std={float(jax_std):.6f}, expected_std={float(expected_std):.6f}"
            )
            print()

        # Overall statistics
        print(f"=== Overall Statistics ===")
        print(
            f"JAX output:      mean={float(np.mean(jax_flat)):.6f}, std={float(np.std(jax_flat)):.6f}"
        )
        print(
            f"Expected output: mean={float(np.mean(expected_flat)):.6f}, std={float(np.std(expected_flat)):.6f}"
        )
        print(
            f"Absolute diff:   mean={float(np.mean(diff)):.6f}, std={float(np.std(diff)):.6f}, max={float(np.max(diff)):.6f}"
        )

        # Check how many tokens have large differences
        large_diff_tokens = int(
            np.sum(np.max(diff.reshape(num_tokens, -1), axis=1) > 0.1)
        )
        print(f"Tokens with max diff > 0.1: {large_diff_tokens}/{num_tokens}")

        are_close = np.allclose(
            jax_flat,
            expected_flat,
            rtol=rtol,
            atol=atol,
        )
        self.assertTrue(
            are_close,
            f"JAX output and expected output are not close, max diff: {max_diff}",
        )

    def test_mha_prefill_accuracy_page_size_1(self):
        """Test JAX attention accuracy against PyTorch reference"""
        # Parameters
        num_heads = 32
        num_kv_heads = 8
        head_dim = 128
        lens = [
            (1, 128),
            (125, 125),
            (1024, 1024),
            (123, 522),
            (1, 511),
            (512, 1024),
        ]

        self.run_test(
            "prefill", lens, (num_heads, head_dim, num_kv_heads, 1, jnp.bfloat16)
        )

    def test_mha_decode_accuracy_page_size_1(self):
        """Test JAX attention accuracy against native fa"""
        # Parameters
        num_heads = 32
        num_kv_heads = 32
        head_dim = 128
        lens = [
            (1, 119),
            (1, 127),
            (1, 128),
            (1, 129),
            (1, 133),
            (1, 1001),
            (1, 1023),
            (1, 1024),
            (1, 1025),
        ]

        self.run_test(
            "decode", lens, (num_heads, head_dim, num_kv_heads, 1, jnp.bfloat16)
        )

    def test_mha_prefill_accuracy_page_size_8(self):
        """
        Test JAX attention accuracy against PyTorch reference
        This test case will failed when batch size > 2, the second batch tokens will has wrong value, the first and third batch tokens are correct.
        """
        # Parameters
        num_heads = 32
        num_kv_heads = 32
        head_dim = 128
        lens = [
            (5, 17),
            (5, 33),
            (5, 5),
        ]
        self.run_test(
            "prefill", lens, (num_heads, head_dim, num_kv_heads, 8, jnp.bfloat16)
        )

    def test_mha_decode_accuracy_page_size_8(self):
        """Test JAX attention accuracy against native fa"""
        # Parameters
        num_heads = 32
        num_kv_heads = 32
        head_dim = 128
        lens = [
            (1, 17),
            (1, 6),
            (1, 5),
        ]
        self.run_test(
            "decode", lens, (num_heads, head_dim, num_kv_heads, 8, jnp.bfloat16)
        )

    def test_mha_prefill_accuracy_page_size_64(self):
        """Test JAX attention accuracy against PyTorch reference"""
        # Parameters
        num_heads = 32
        num_kv_heads = 32
        head_dim = 128
        lens = [
            (1, 128),
            (3, 20),
            (64, 64),
            (20, 20),
            (125, 125),
            (1024, 1024),
            (123, 522),
            (1, 511),
        ]
        self.run_test(
            "prefill", lens, (num_heads, head_dim, num_kv_heads, 64, jnp.bfloat16)
        )

    def test_mha_decode_accuracy_page_size_64(self):
        """Test JAX attention accuracy against native fa"""
        # Parameters
        num_heads = 32
        num_kv_heads = 32
        head_dim = 128
        lens = [
            (1, 20),
            (1, 64),
            (1, 30),
            (1, 129),
            (1, 133),
            (1, 256),
            (1, 1001),
            (1, 1024),
            (1, 1025),
        ]
        self.run_test(
            "decode", lens, (num_heads, head_dim, num_kv_heads, 64, jnp.bfloat16)
        )

    def test_gqa_prefill_accuracy_page_size_64(self):
        """Test JAX attention accuracy against PyTorch reference"""
        # Parameters
        num_heads = 32
        num_kv_heads = 8
        head_dim = 128
        lens = [
            (1, 128),
            (3, 20),
            (64, 64),
            (20, 20),
            (125, 125),
            (1024, 1024),
            (123, 522),
            (1, 511),
        ]
        self.run_test(
            "prefill", lens, (num_heads, head_dim, num_kv_heads, 64, jnp.bfloat16)
        )

    def test_gqa_decode_accuracy_page_size_64(self):
        """Test JAX attention accuracy against native fa"""
        # Parameters
        num_heads = 32
        num_kv_heads = 8
        head_dim = 128
        lens = [
            (1, 119),
            (1, 127),
            (1, 128),
            (1, 129),
            (1, 133),
            (1, 1001),
            (1, 1023),
            (1, 1024),
            (1, 1025),
        ]

        self.run_test(
            "decode", lens, (num_heads, head_dim, num_kv_heads, 64, jnp.bfloat16)
        )

    def test_gqa_prefill_accuracy_page_size_64_temperature(self):
        """Test JAX attention accuracy against PyTorch reference
        Testcase (1024, 1024) fails on token 607, possible precision issue?
        Token 607: max_diff=0.023438, jax_mean=-0.011597, expected_mean=-0.011597, jax_std=0.048096, expected_std=0.047607
        """
        # Parameters
        num_heads = 32
        num_kv_heads = 8
        head_dim = 128
        lens = [
            (1, 128),
            (3, 20),
            (64, 64),
            (20, 20),
            (125, 125),
            # (1024, 1024),
            (123, 522),
            (1, 511),
        ]
        self.run_test(
            "prefill",
            lens,
            (num_heads, head_dim, num_kv_heads, 64, jnp.bfloat16),
            xai_temperature_len=512,
        )

    def test_gqa_decode_accuracy_page_size_64_temperature(self):
        """Test JAX attention accuracy against native fa"""
        # Parameters
        num_heads = 32
        num_kv_heads = 8
        head_dim = 128
        lens = [
            (1, 119),
            (1, 127),
            (1, 128),
            (1, 129),
            (1, 133),
            (1, 1001),
            (1, 1023),
            (1, 1024),
            (1, 1025),
        ]

        self.run_test(
            "decode",
            lens,
            (num_heads, head_dim, num_kv_heads, 64, jnp.bfloat16),
            xai_temperature_len=512,
        )

    def test_gqa_prefill_accuracy_page_size_1_temperature(self):
        """Test JAX attention accuracy against PyTorch reference
        """
        # Parameters
        num_heads = 32
        num_kv_heads = 8
        head_dim = 128
        lens = [
            (1, 128),
            (3, 20),
            (64, 64),
            (20, 20),
            (125, 125),
            # (1024, 1024),
            (123, 522),
            (1, 511),
        ]
        self.run_test(
            "prefill",
            lens,
            (num_heads, head_dim, num_kv_heads, 1, jnp.bfloat16),
            xai_temperature_len=512,
        )

    def test_gqa_decode_accuracy_page_size_1_temperature(self):
        """Test JAX attention accuracy against native fa"""
        # Parameters
        num_heads = 32
        num_kv_heads = 8
        head_dim = 128
        lens = [
            (1, 119),
            (1, 127),
            (1, 128),
            (1, 129),
            (1, 133),
            (1, 1001),
            (1, 1023),
            (1, 1024),
            (1, 1025),
        ]

        self.run_test(
            "decode",
            lens,
            (num_heads, head_dim, num_kv_heads, 1, jnp.bfloat16),
            xai_temperature_len=512,
        )


if __name__ == "__main__":
    unittest.main()<|MERGE_RESOLUTION|>--- conflicted
+++ resolved
@@ -134,10 +134,7 @@
 ):
     """Create a real ForwardBatch for testing."""
     assert mode in ["prefill", "decode"]
-<<<<<<< HEAD
-=======
-
->>>>>>> 1c025275
+
     batch_size = len(lens)
     # Create sequence lengths array
     seq_lens = jnp.array([kv_len for _, kv_len in lens], dtype=jnp.int32)
